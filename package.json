--- conflicted
+++ resolved
@@ -65,15 +65,14 @@
     }
   },
   "devDependencies": {
-<<<<<<< HEAD
-    "@babel/core": "^7.13.10",
-    "@babel/preset-env": "^7.13.12",
-    "@babel/preset-react": "^7.12.13",
-    "@babel/preset-typescript": "^7.13.0",
+    "@babel/core": "^7.19.0",
+    "@babel/preset-env": "^7.19.0",
+    "@babel/preset-react": "^7.18.6",
+    "@babel/preset-typescript": "^7.18.6",
     "@changesets/cli": "^2.23.0",
     "@commitlint/cli": "^17.0.3",
     "@commitlint/config-conventional": "^17.0.3",
-    "@preconstruct/cli": "^2.1.5",
+    "@preconstruct/cli": "^2.2.1",
     "@react-three/fiber": "^8.0.27",
     "@remix-run/dev": "patch:@remix-run/dev@npm:1.6.2#.yarn/patches/@remix-run-dev-npm-1.6.2-282101bd70",
     "@rollup/plugin-commonjs": "^21.0.1",
@@ -84,20 +83,6 @@
     "@testing-library/jest-dom": "^5.16.4",
     "@testing-library/react": "^13.3.0",
     "@types/fs-extra": "^9.0.13",
-=======
-    "@babel/core": "^7.19.0",
-    "@babel/preset-env": "^7.19.0",
-    "@babel/preset-react": "^7.18.6",
-    "@babel/preset-typescript": "^7.18.6",
-    "@changesets/cli": "^2.20.0",
-    "@commitlint/cli": "^16.2.1",
-    "@commitlint/config-conventional": "^16.2.1",
-    "@preconstruct/cli": "^2.2.1",
-    "@react-three/fiber": "^7.0.26",
-    "@testing-library/cypress": "^8.0.2",
-    "@testing-library/jest-dom": "^5.16.3",
-    "@testing-library/react": "^13.2.0",
->>>>>>> 288e5c55
     "@types/jest": "^27.4.0",
     "@types/lodash.clamp": "^4.0.7",
     "@types/lodash.shuffle": "^4.2.7",
@@ -130,14 +115,9 @@
     "start-server-and-test": "^1.14.0",
     "three": "^0.142.0",
     "ts-jest": "^27.1.3",
-<<<<<<< HEAD
     "ts-node": "^10.8.1",
-    "typescript": "^4.7.4",
-    "vite": "^2.9.13",
-=======
     "typescript": "4.8.3",
     "vite": "^3.1.0",
->>>>>>> 288e5c55
     "zdog": "^1.1.3"
   },
   "publishConfig": {
