{
  "name": "react-spring",
  "version": "5.6.7",
  "description": "Animate React with ease",
  "main": "dist/web.cjs.js",
  "module": "dist/web.js",
  "typings": "index.d.ts",
  "files": [
    "dist",
    "src",
    "API.md",
    "index.d.ts"
  ],
  "sideEffects": false,
  "scripts": {
    "prebuild": "rimraf dist",
    "build": "rollup -c",
    "prepare": "npm run build",
    "test": "jest",
    "test:ts": "tsc --noEmit",
    "postinstall": "node -e \"console.log('\\u001b[35m\\u001b[1mEnjoy react-spring? You can now donate to our open collective:\\u001b[22m\\u001b[39m\\n > \\u001b[34mhttps://opencollective.com/react-spring/donate\\u001b[0m')\"",
    "storybook": "start-storybook -p 9001 -c .storybook"
  },
  "husky": {
    "hooks": {
      "pre-commit": "lint-staged"
    }
  },
  "prettier": {
    "semi": false,
    "trailingComma": "es5",
    "singleQuote": true,
    "jsxBracketSameLine": true,
    "tabWidth": 2,
    "printWidth": 80
  },
  "lint-staged": {
    "*.{js,md}": [
      "prettier --write",
      "git add"
    ]
  },
  "repository": {
    "type": "git",
    "url": "git+https://github.com/drcmda/react-spring.git"
  },
  "keywords": [
    "react",
    "motion",
    "animated",
    "animation",
    "spring"
  ],
  "author": "Paul Henschel",
  "license": "ISC",
  "bugs": {
    "url": "https://github.com/drcmda/react-spring/issues"
  },
  "homepage": "https://github.com/drcmda/react-spring#readme",
  "devDependencies": {
    "@babel/core": "7.0.0-beta.51",
    "@babel/plugin-transform-runtime": "^7.0.0-beta.51",
    "@babel/preset-env": "7.0.0-beta.51",
    "@babel/preset-react": "7.0.0-beta.51",
    "@babel/preset-stage-3": "^7.0.0-beta.51",
    "@storybook/addon-knobs": "^3.4.10",
    "@storybook/react": "^3.4.10",
    "@types/react": "^16.4.6",
    "babel-core": "7.0.0-bridge.0",
    "babel-jest": "^23.4.2",
    "babel-plugin-transform-react-remove-prop-types": "0.4.13",
    "enzyme": "^3.4.4",
    "enzyme-adapter-react-16": "^1.2.0",
    "enzyme-to-json": "^3.3.4",
<<<<<<< HEAD
    "husky": "^1.0.0-rc.12",
    "jest": "^23.3.0",
    "lint-staged": "^7.2.0",
    "mock-raf": "^1.0.0",
    "prettier": "^1.13.7",
=======
    "husky": "^1.0.0-rc.13",
    "jest": "^23.5.0",
    "lint-staged": "^7.2.2",
    "prettier": "^1.14.2",
>>>>>>> e7a88ee9
    "react": "^16.4.1",
    "react-dom": "^16.4.1",
    "react-test-renderer": "^16.4.2",
    "rimraf": "2.6.2",
    "rollup": "0.62.0",
    "rollup-plugin-babel": "^4.0.0-beta.4",
    "rollup-plugin-commonjs": "^9.1.3",
    "rollup-plugin-node-resolve": "^3.3.0",
    "rollup-plugin-size-snapshot": "^0.6.0",
    "rollup-plugin-uglify": "^4.0.0",
    "sinon": "^6.1.5",
    "slash": "^2.0.0",
    "typescript": "^2.9.2"
  },
  "peerDependencies": {
    "prop-types": "15.x.x",
    "react": ">= 16.4.0",
    "react-dom": ">= 16.4.0"
  },
  "dependencies": {
    "@babel/runtime": "7.0.0-beta.51",
    "memoize-one": "^4.0.0"
  },
  "jest": {
    "setupFiles": [
      "./tests/jest.setup.js"
    ],
    "testPathIgnorePatterns": [
      "/node_modules/",
      "jest"
    ],
    "testRegex": "test.js$",
    "snapshotSerializers": [
      "enzyme-to-json/serializer"
    ],
    "coverageDirectory": "./coverage/",
    "collectCoverage": true
  },
  "collective": {
    "type": "opencollective",
    "url": "https://opencollective.com/react-spring"
  }
}<|MERGE_RESOLUTION|>--- conflicted
+++ resolved
@@ -72,18 +72,11 @@
     "enzyme": "^3.4.4",
     "enzyme-adapter-react-16": "^1.2.0",
     "enzyme-to-json": "^3.3.4",
-<<<<<<< HEAD
-    "husky": "^1.0.0-rc.12",
-    "jest": "^23.3.0",
-    "lint-staged": "^7.2.0",
-    "mock-raf": "^1.0.0",
-    "prettier": "^1.13.7",
-=======
     "husky": "^1.0.0-rc.13",
     "jest": "^23.5.0",
+    "mock-raf": "^1.0.0",
     "lint-staged": "^7.2.2",
     "prettier": "^1.14.2",
->>>>>>> e7a88ee9
     "react": "^16.4.1",
     "react-dom": "^16.4.1",
     "react-test-renderer": "^16.4.2",
