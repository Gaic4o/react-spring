{
  "dist/addons.umd.js": {
    "bundled": 16003,
    "minified": 5898,
    "gzipped": 2150
  },
  "dist/web.umd.js": {
<<<<<<< HEAD
    "bundled": 88945,
    "minified": 35931,
    "gzipped": 12242
=======
    "bundled": 89063,
    "minified": 35987,
    "gzipped": 12291
>>>>>>> 3bee050a
  }
}<|MERGE_RESOLUTION|>--- conflicted
+++ resolved
@@ -5,14 +5,8 @@
     "gzipped": 2150
   },
   "dist/web.umd.js": {
-<<<<<<< HEAD
-    "bundled": 88945,
-    "minified": 35931,
-    "gzipped": 12242
-=======
-    "bundled": 89063,
-    "minified": 35987,
-    "gzipped": 12291
->>>>>>> 3bee050a
+    "bundled": 89092,
+    "minified": 35967,
+    "gzipped": 12306
   }
 }