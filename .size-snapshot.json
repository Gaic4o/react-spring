--- conflicted
+++ resolved
@@ -5,14 +5,8 @@
     "gzipped": 2150
   },
   "dist/web.umd.js": {
-<<<<<<< HEAD
-    "bundled": 89000,
-    "minified": 35878,
-    "gzipped": 12277
-=======
-    "bundled": 88777,
-    "minified": 35800,
-    "gzipped": 12214
->>>>>>> 3f0deadd
+    "bundled": 88972,
+    "minified": 35874,
+    "gzipped": 12231
   }
 }